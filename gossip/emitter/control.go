package emitter

import (
	"time"

	"github.com/unicornultrafoundation/go-hashgraph/emitter/ancestor"
	"github.com/unicornultrafoundation/go-hashgraph/native/idx"
	"github.com/unicornultrafoundation/go-hashgraph/native/pos"
	"github.com/unicornultrafoundation/go-hashgraph/utils/piecefunc"

	"github.com/unicornultrafoundation/go-u2u/native"
)

func scalarUpdMetric(diff idx.Event, weight pos.Weight, totalWeight pos.Weight) ancestor.Metric {
	return ancestor.Metric(scalarUpdMetricF(uint64(diff)*piecefunc.DecimalUnit)) * ancestor.Metric(weight) / ancestor.Metric(totalWeight)
}

func updMetric(median, cur, upd idx.Event, validatorIdx idx.Validator, validators *pos.Validators) ancestor.Metric {
	if upd <= median || upd <= cur {
		return 0
	}
	weight := validators.GetWeightByIdx(validatorIdx)
	if median < cur {
		return scalarUpdMetric(upd-median, weight, validators.TotalWeight()) - scalarUpdMetric(cur-median, weight, validators.TotalWeight())
	}
	return scalarUpdMetric(upd-median, weight, validators.TotalWeight())
}

func kickStartMetric(metric ancestor.Metric, seq idx.Event) ancestor.Metric {
<<<<<<< HEAD
=======
	// kickstart metric in a beginning of epoch, when there's nothing to observe yet
	if seq <= 2 && metric < 0.9*piecefunc.DecimalUnit {
		metric += 0.1 * piecefunc.DecimalUnit
	}
	if seq <= 1 && metric <= 0.8*piecefunc.DecimalUnit {
		metric += 0.2 * piecefunc.DecimalUnit
	}
	return metric
}

func eventMetric(orig ancestor.Metric, seq idx.Event) ancestor.Metric {
	metric := ancestor.Metric(eventMetricF(uint64(orig)))
>>>>>>> 579d82de
	// kick start metric in a beginning of epoch, when there's nothing to observe yet
	if seq <= 2 && metric < 0.9*piecefunc.DecimalUnit {
		metric += 0.1 * piecefunc.DecimalUnit
	}
	if seq <= 1 && metric <= 0.8*piecefunc.DecimalUnit {
		metric += 0.2 * piecefunc.DecimalUnit
	}
	return metric
}

func eventMetric(orig ancestor.Metric, seq idx.Event) ancestor.Metric {
	return kickStartMetric(ancestor.Metric(eventMetricF(uint64(orig))), seq)
}

func (em *Emitter) isAllowedToEmit(e native.EventI, eTxs bool, metric ancestor.Metric, selfParent *native.Event) bool {
	passedTime := e.CreationTime().Time().Sub(em.prevEmittedAtTime)
	if passedTime < 0 {
		passedTime = 0
	}
	passedTimeIdle := e.CreationTime().Time().Sub(em.prevIdleTime)
	if passedTimeIdle < 0 {
		passedTimeIdle = 0
	}
	if em.stakeRatio[e.Creator()] < 0.35*piecefunc.DecimalUnit {
		// top validators emit event right after transaction is originated
		passedTimeIdle = passedTime
	} else if em.stakeRatio[e.Creator()] < 0.7*piecefunc.DecimalUnit {
		// top validators emit event right after transaction is originated
		passedTimeIdle = (passedTimeIdle + passedTime) / 2
	}
	if passedTimeIdle > passedTime {
		passedTimeIdle = passedTime
	}
	// metric is a decimal (0.0, 1.0], being an estimation of how much the event will advance the consensus
	adjustedPassedTime := time.Duration(ancestor.Metric(passedTime/piecefunc.DecimalUnit) * metric)
	adjustedPassedIdleTime := time.Duration(ancestor.Metric(passedTimeIdle/piecefunc.DecimalUnit) * metric)
	passedBlocks := em.world.GetLatestBlockIndex() - em.prevEmittedAtBlock
	// Forbid emitting if not enough power and power is decreasing
	{
		threshold := em.config.EmergencyThreshold
		if e.GasPowerLeft().Min() <= threshold {
			if selfParent != nil && e.GasPowerLeft().Min() < selfParent.GasPowerLeft().Min() {
				em.Periodic.Warn(10*time.Second, "Not enough power to emit event, waiting",
					"power", e.GasPowerLeft().String(),
					"selfParentPower", selfParent.GasPowerLeft().String(),
					"stake%", 100*float64(em.validators.Get(e.Creator()))/float64(em.validators.TotalWeight()))
				return false
			}
		}
	}
	// Enforce emitting if passed too many time/blocks since previous event
	{
		rules := em.world.GetRules()
		maxBlocks := rules.Economy.BlockMissedSlack/2 + 1
		if rules.Economy.BlockMissedSlack > maxBlocks && maxBlocks < rules.Economy.BlockMissedSlack-5 {
			maxBlocks = rules.Economy.BlockMissedSlack - 5
		}
		if passedTime >= em.intervals.Max ||
			passedBlocks >= maxBlocks*4/5 && metric >= piecefunc.DecimalUnit/2 ||
			passedBlocks >= maxBlocks {
			return true
		}
	}
	// Slow down emitting if power is low
	{
		threshold := (em.config.NoTxsThreshold + em.config.EmergencyThreshold) / 2
		if e.GasPowerLeft().Min() <= threshold {
			// it's emitter, so no need in determinism => fine to use float
			minT := float64(em.intervals.Min)
			maxT := float64(em.intervals.Max)
			factor := float64(e.GasPowerLeft().Min()) / float64(threshold)
			adjustedEmitInterval := time.Duration(maxT - (maxT-minT)*factor)
			if passedTime < adjustedEmitInterval {
				return false
			}
		}
	}
	// Slow down emitting if no txs to confirm/originate
	{
		if passedTime < em.intervals.Max &&
			em.idle() &&
			!eTxs {
			return false
		}
	}
	// Emitting is controlled by the efficiency metric
	{
		if passedTime < em.intervals.Min {
			return false
		}
		if adjustedPassedTime < em.intervals.Min &&
			!em.idle() {
			return false
		}
		if adjustedPassedIdleTime < em.intervals.Confirming &&
			!em.idle() &&
			!eTxs {
			return false
		}
	}

	return true
}

func (em *Emitter) recheckIdleTime() {
	em.world.Lock()
	defer em.world.Unlock()
	if em.idle() {
		em.prevIdleTime = time.Now()
	}
}<|MERGE_RESOLUTION|>--- conflicted
+++ resolved
@@ -7,7 +7,6 @@
 	"github.com/unicornultrafoundation/go-hashgraph/native/idx"
 	"github.com/unicornultrafoundation/go-hashgraph/native/pos"
 	"github.com/unicornultrafoundation/go-hashgraph/utils/piecefunc"
-
 	"github.com/unicornultrafoundation/go-u2u/native"
 )
 
@@ -27,22 +26,7 @@
 }
 
 func kickStartMetric(metric ancestor.Metric, seq idx.Event) ancestor.Metric {
-<<<<<<< HEAD
-=======
 	// kickstart metric in a beginning of epoch, when there's nothing to observe yet
-	if seq <= 2 && metric < 0.9*piecefunc.DecimalUnit {
-		metric += 0.1 * piecefunc.DecimalUnit
-	}
-	if seq <= 1 && metric <= 0.8*piecefunc.DecimalUnit {
-		metric += 0.2 * piecefunc.DecimalUnit
-	}
-	return metric
-}
-
-func eventMetric(orig ancestor.Metric, seq idx.Event) ancestor.Metric {
-	metric := ancestor.Metric(eventMetricF(uint64(orig)))
->>>>>>> 579d82de
-	// kick start metric in a beginning of epoch, when there's nothing to observe yet
 	if seq <= 2 && metric < 0.9*piecefunc.DecimalUnit {
 		metric += 0.1 * piecefunc.DecimalUnit
 	}
