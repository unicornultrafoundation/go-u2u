--- conflicted
+++ resolved
@@ -88,7 +88,10 @@
 	// ErrSenderNoEOA is returned if the sender of a transaction is a contract.
 	ErrSenderNoEOA = errors.New("sender not an eoa")
 
-<<<<<<< HEAD
+	// ErrAccountLimitExceeded is returned if a transaction would exceed the number
+	// allowed by a pool for a single account.
+	ErrAccountLimitExceeded = errors.New("account limit exceeded")
+
 	// ErrInvalidPaymasterParams is returned if the paymaster params is malformed.
 	ErrInvalidPaymasterParams = errors.New("invalid paymaster params")
 )
@@ -104,13 +107,4 @@
 		err = fmt.Errorf("execution reverted: %v", reason)
 	}
 	return hexutil.Encode(result.Revert()), err
-}
-=======
-	// ErrAccountLimitExceeded is returned if a transaction would exceed the number
-	// allowed by a pool for a single account.
-	ErrAccountLimitExceeded = errors.New("account limit exceeded")
-
-	// ErrInvalidPaymasterParams is returned if the paymaster params is malformed.
-	ErrInvalidPaymasterParams = errors.New("invalid paymaster params")
-)
->>>>>>> 3d1334bf
+}