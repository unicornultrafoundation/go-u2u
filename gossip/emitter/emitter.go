package emitter

import (
	"fmt"
	"math/rand"
	"os"
	"strings"
	"sync"
	"time"

<<<<<<< HEAD
	"github.com/ethereum/go-ethereum/core/types"
=======
>>>>>>> 579d82de
	"github.com/unicornultrafoundation/go-hashgraph/emitter/ancestor"
	"github.com/unicornultrafoundation/go-hashgraph/hash"
	"github.com/unicornultrafoundation/go-hashgraph/native/idx"
	"github.com/unicornultrafoundation/go-hashgraph/native/pos"
	"github.com/unicornultrafoundation/go-hashgraph/utils/piecefunc"
	"github.com/ethereum/go-ethereum/core/types"
	lru "github.com/hashicorp/golang-lru"

	"github.com/unicornultrafoundation/go-u2u/gossip/emitter/originatedtxs"
	"github.com/unicornultrafoundation/go-u2u/logger"
	"github.com/unicornultrafoundation/go-u2u/native"
	"github.com/unicornultrafoundation/go-u2u/tracing"
	"github.com/unicornultrafoundation/go-u2u/utils/rate"
)

const (
	SenderCountBufferSize = 20000
	PayloadIndexerSize    = 5000
)

type Emitter struct {
	config Config

	world World

	syncStatus syncStatus

	prevIdleTime       time.Time
	prevEmittedAtTime  time.Time
	prevEmittedAtBlock idx.Block
	originatedTxs      *originatedtxs.Buffer
	pendingGas         uint64

	// note: track validators and epoch internally to avoid referring to
	// validators of a future epoch inside OnEventConnected of last epoch event
	validators *pos.Validators
	epoch      idx.Epoch

	// challenges is deadlines when each validator should emit an event
	challenges map[idx.ValidatorID]time.Time
	// offlineValidators is a map of validators which are likely to be offline
	// This map may be different on different instances
	offlineValidators     map[idx.ValidatorID]bool
	expectedEmitIntervals map[idx.ValidatorID]time.Duration
	stakeRatio            map[idx.ValidatorID]uint64

	prevRecheckedChallenges time.Time

	quorumIndexer  *ancestor.QuorumIndexer
	fcIndexer      *ancestor.FCIndexer
	payloadIndexer *ancestor.PayloadIndexer
	fcIndexer      *ancestor.FCIndexer

	intervals EmitIntervals

	done chan struct{}
	wg   sync.WaitGroup

	maxParents idx.Event

	cache struct {
		sortedTxs *types.TransactionsByPriceAndNonce
		poolTime  time.Time
		poolBlock idx.Block
		poolCount int
	}

	emittedEventFile *os.File
	emittedBvsFile   *os.File
	emittedEvFile    *os.File
	busyRate         *rate.Gauge

	switchToFCIndexer bool
	validatorVersions map[idx.ValidatorID]uint64

	logger.Periodic
}

// NewEmitter creation.
func NewEmitter(
	config Config,
	world World,
) *Emitter {
	// Randomize event time to decrease chance of 2 parallel instances emitting event at the same time
	// It increases the chance of detecting parallel instances
	r := rand.New(rand.NewSource(time.Now().UnixNano()))
	config.EmitIntervals = config.EmitIntervals.RandomizeEmitTime(r)

	return &Emitter{
		config:            config,
		world:             world,
		originatedTxs:     originatedtxs.New(SenderCountBufferSize),
<<<<<<< HEAD
=======
		txTime:            txTime,
>>>>>>> 579d82de
		intervals:         config.EmitIntervals,
		Periodic:          logger.Periodic{Instance: logger.New()},
		validatorVersions: make(map[idx.ValidatorID]uint64),
	}
}

// init emitter without starting events emission
func (em *Emitter) init() {
	em.syncStatus.startup = time.Now()
	em.syncStatus.lastConnected = time.Now()
	em.syncStatus.p2pSynced = time.Now()
	validators, epoch := em.world.GetEpochValidators()
	em.OnNewEpoch(validators, epoch)

	if len(em.config.PrevEmittedEventFile.Path) != 0 {
		em.emittedEventFile = openPrevActionFile(em.config.PrevEmittedEventFile.Path, em.config.PrevEmittedEventFile.SyncMode)
	}
	if len(em.config.PrevBlockVotesFile.Path) != 0 {
		em.emittedBvsFile = openPrevActionFile(em.config.PrevBlockVotesFile.Path, em.config.PrevBlockVotesFile.SyncMode)
	}
	if len(em.config.PrevEpochVoteFile.Path) != 0 {
		em.emittedEvFile = openPrevActionFile(em.config.PrevEpochVoteFile.Path, em.config.PrevEpochVoteFile.SyncMode)
	}
	em.busyRate = rate.NewGauge()
}

// Start starts event emission.
func (em *Emitter) Start() {
	if em.config.Validator.ID == 0 {
		// short circuit if not a validator
		return
	}
	if em.done != nil {
		return
	}
	em.init()
	em.done = make(chan struct{})

	done := em.done
	if em.config.EmitIntervals.Min == 0 {
		return
	}
	em.wg.Add(1)
	go func() {
		defer em.wg.Done()
		tick := 11 * time.Millisecond
		timer := time.NewTimer(tick)
		defer timer.Stop()
		for {
			select {
			case <-timer.C:
				em.tick()
			case <-done:
				return
			}
			timer.Reset(tick)
		}
	}()
}

// Stop stops event emission.
func (em *Emitter) Stop() {
	if em.done == nil {
		return
	}

	close(em.done)
	em.done = nil
	em.wg.Wait()
	em.busyRate.Stop()
}

func (em *Emitter) tick() {
	// track synced time
	if em.world.PeersNum() == 0 {
		// connected time ~= last time when it's true that "not connected yet"
		em.syncStatus.lastConnected = time.Now()
	}
	if !em.world.IsSynced() {
		// synced time ~= last time when it's true that "not synced yet"
		em.syncStatus.p2pSynced = time.Now()
	}
	if em.idle() {
		em.busyRate.Mark(0)
	} else {
		em.busyRate.Mark(1)
	}
	if em.world.IsBusy() {
		return
	}

	em.recheckChallenges()
	em.recheckIdleTime()
	if time.Since(em.prevEmittedAtTime) >= em.intervals.Min {
		_, _ = em.EmitEvent()
	}
}

func (em *Emitter) getSortedTxs() *types.TransactionsByPriceAndNonce {
	// Short circuit if pool wasn't updated since the cache was built
	poolCount := em.world.TxPool.Count()
	if em.cache.sortedTxs != nil &&
		em.cache.poolBlock == em.world.GetLatestBlockIndex() &&
		em.cache.poolCount == poolCount &&
		time.Since(em.cache.poolTime) < em.config.TxsCacheInvalidation {
		return em.cache.sortedTxs.Copy()
	}
	// Build the cache
	pendingTxs, err := em.world.TxPool.Pending(true)
	if err != nil {
		em.Log.Error("Tx pool transactions fetching error", "err", err)
		return nil
	}
	for from, txs := range pendingTxs {
		// Filter the excessive transactions from each sender
		if len(txs) > em.config.MaxTxsPerAddress {
			pendingTxs[from] = txs[:em.config.MaxTxsPerAddress]
		}
	}
	sortedTxs := types.NewTransactionsByPriceAndNonce(em.world.TxSigner, pendingTxs, em.world.GetRules().Economy.MinGasPrice)
	em.cache.sortedTxs = sortedTxs
	em.cache.poolCount = poolCount
	em.cache.poolBlock = em.world.GetLatestBlockIndex()
	em.cache.poolTime = time.Now()
	return sortedTxs.Copy()
}

func (em *Emitter) EmitEvent() (*native.EventPayload, error) {
	if em.config.Validator.ID == 0 {
		// short circuit if not a validator
		return nil, nil
	}
	sortedTxs := em.getSortedTxs()

	if em.world.IsBusy() {
		return nil, nil
	}
	em.world.Lock()
	defer em.world.Unlock()

	e, err := em.createEvent(sortedTxs)
	if e == nil || err != nil {
		return nil, err
	}
	em.syncStatus.prevLocalEmittedID = e.ID()

	err = em.world.Process(e)
	if err != nil {
		em.Log.Error("Self-event connection failed", "err", err.Error())
		return nil, err
	}
	// write event ID to avoid doublesigning in future after a crash
	em.writeLastEmittedEventID(e.ID())
	if e.EpochVote().Epoch != 0 {
		em.writeLastEmittedEpochVote(e.EpochVote().Epoch)
	}
	if len(e.BlockVotes().Votes) != 0 {
		em.writeLastEmittedBlockVotes(e.BlockVotes().LastBlock())
	}
	// broadcast the event
	em.world.Broadcast(e)

	em.prevEmittedAtTime = time.Now() // record time after connecting, to add the event processing time"
	em.prevEmittedAtBlock = em.world.GetLatestBlockIndex()

	// metrics
	if tracing.Enabled() {
		for _, t := range e.Txs() {
			span := tracing.CheckTx(t.Hash(), "Emitter.EmitEvent()")
			defer span.Finish()
		}
	}

	return e, nil
}

func (em *Emitter) loadPrevEmitTime() time.Time {
	prevEventID := em.world.GetLastEvent(em.epoch, em.config.Validator.ID)
	if prevEventID == nil {
		return em.prevEmittedAtTime
	}
	prevEvent := em.world.GetEvent(*prevEventID)
	if prevEvent == nil {
		return em.prevEmittedAtTime
	}
	return prevEvent.CreationTime().Time()
}

// createEvent is not safe for concurrent use.
func (em *Emitter) createEvent(sortedTxs *types.TransactionsByPriceAndNonce) (*native.EventPayload, error) {
	if !em.isValidator() {
		return nil, nil
	}

	if synced := em.logSyncStatus(em.isSyncedToEmit()); !synced {
		// I'm reindexing my old events, so don't create events until connect all the existing self-events
		return nil, nil
	}

	var (
		selfParentSeq  idx.Event
		selfParentTime native.Timestamp
		parents        hash.Events
		maxLamport     idx.Lamport
	)

	// Find parents
	selfParent, parents, ok := em.chooseParents(em.epoch, em.config.Validator.ID)
	if !ok {
		return nil, nil
	}

	// Set parent-dependent fields
	parentHeaders := make(native.Events, len(parents))
	for i, p := range parents {
		parent := em.world.GetEvent(p)
		if parent == nil {
			em.Log.Crit("Emitter: head not found", "mutEvent", p.String())
		}
		parentHeaders[i] = parent
		if parentHeaders[i].Creator() == em.config.Validator.ID && i != 0 {
			// there are 2 heads from me, i.e. due to a fork, chooseParents could have found multiple self-parents
			em.Periodic.Error(5*time.Second, "I've created a fork, events emitting isn't allowed", "creator", em.config.Validator.ID)
			return nil, nil
		}
		maxLamport = idx.MaxLamport(maxLamport, parent.Lamport())
	}

	selfParentSeq = 0
	selfParentTime = 0
	var selfParentHeader *native.Event
	if selfParent != nil {
		selfParentHeader = parentHeaders[0]
		selfParentSeq = selfParentHeader.Seq()
		selfParentTime = selfParentHeader.CreationTime()
	}

	version := uint8(0)
	if em.world.GetRules().Upgrades.Llr {
		version = 1
	}

	mutEvent := &native.MutableEventPayload{}
	mutEvent.SetVersion(version)
	mutEvent.SetEpoch(em.epoch)
	mutEvent.SetSeq(selfParentSeq + 1)
	mutEvent.SetCreator(em.config.Validator.ID)

	mutEvent.SetParents(parents)
	mutEvent.SetLamport(maxLamport + 1)
	mutEvent.SetCreationTime(native.MaxTimestamp(native.Timestamp(time.Now().UnixNano()), selfParentTime+1))

	// add LLR votes
	em.addLlrEpochVote(mutEvent)
	em.addLlrBlockVotes(mutEvent)

	// node version
	if mutEvent.Seq() <= 1 && len(em.config.VersionToPublish) > 0 {
		version := []byte("v-" + em.config.VersionToPublish)
		if uint32(len(version)) <= em.world.GetRules().Dag.MaxExtraData {
			mutEvent.SetExtra(version)
		}
	}

	// set consensus fields
	var metric ancestor.Metric
	err := em.world.Build(mutEvent, func() {
<<<<<<< HEAD
=======
		// calculate event metric when it is indexed by the vector clock
>>>>>>> 579d82de
		if em.fcIndexer != nil {
			pastMe := em.fcIndexer.ValidatorsPastMe()
			metric = (ancestor.Metric(pastMe) * piecefunc.DecimalUnit) / ancestor.Metric(em.validators.TotalWeight())
			if pastMe < em.validators.Quorum() {
				metric /= 15
			}
			if metric < 0.03*piecefunc.DecimalUnit {
				metric = 0.03 * piecefunc.DecimalUnit
			}
			metric = overheadAdjustedEventMetricF(em.validators.Len(), uint64(em.busyRate.Rate1()*piecefunc.DecimalUnit), metric)
			metric = kickStartMetric(metric/2, mutEvent.Seq()) // adjust emission interval for FC
		} else if em.quorumIndexer != nil {
			metric = eventMetric(em.quorumIndexer.GetMetricOf(hash.Events{mutEvent.ID()}), mutEvent.Seq())
			metric = overheadAdjustedEventMetricF(em.validators.Len(), uint64(em.busyRate.Rate1()*piecefunc.DecimalUnit), metric)
		}
	})
	if err != nil {
		if err == ErrNotEnoughGasPower {
			em.Periodic.Warn(time.Second, "Not enough gas power to emit event. Too small stake?",
				"stake%", 100*float64(em.validators.Get(em.config.Validator.ID))/float64(em.validators.TotalWeight()))
		} else {
			em.Log.Warn("Dropped event while emitting", "err", err)
		}
		return nil, nil
	}

	// Pre-check if event should be emitted
	// It is checked in advance to avoid adding transactions just to immediately drop the event later
	if !em.isAllowedToEmit(mutEvent, true, metric, selfParentHeader) {
		return nil, nil
	}

	// Add txs
	em.addTxs(mutEvent, sortedTxs)

	// Check if event should be emitted
	// Check only if no txs were added, since check in a case with added txs was performed above
	if mutEvent.Txs().Len() == 0 {
		if !em.isAllowedToEmit(mutEvent, mutEvent.Txs().Len() != 0, metric, selfParentHeader) {
			return nil, nil
		}
	}

	// calc Payload hash
	mutEvent.SetPayloadHash(native.CalcPayloadHash(mutEvent))

	// sign
	bSig, err := em.world.Signer.Sign(em.config.Validator.PubKey, mutEvent.HashToSign().Bytes())
	if err != nil {
		em.Periodic.Error(time.Second, "Failed to sign event", "err", err)
		return nil, err
	}
	var sig native.Signature
	copy(sig[:], bSig)
	mutEvent.SetSig(sig)

	// build clean event
	event := mutEvent.Build()

	// check
	if err := em.world.Check(event, parentHeaders); err != nil {
		em.Periodic.Error(time.Second, "Emitted incorrect event", "err", err)
		return nil, err
	}

	// set mutEvent name for debug
	em.nameEventForDebug(event)

	return event, nil
}

func (em *Emitter) idle() bool {
	return em.originatedTxs.Empty()
}

func (em *Emitter) isValidator() bool {
	return em.config.Validator.ID != 0 && em.validators.Exists(em.config.Validator.ID)
}

func (em *Emitter) nameEventForDebug(e *native.EventPayload) {
	name := []rune(hash.GetNodeName(e.Creator()))
	if len(name) < 1 {
		return
	}

	name = name[len(name)-1:]
	hash.SetEventName(e.ID(), fmt.Sprintf("%s%03d",
		strings.ToLower(string(name)),
		e.Seq()))
}<|MERGE_RESOLUTION|>--- conflicted
+++ resolved
@@ -8,17 +8,13 @@
 	"sync"
 	"time"
 
-<<<<<<< HEAD
 	"github.com/ethereum/go-ethereum/core/types"
-=======
->>>>>>> 579d82de
+
 	"github.com/unicornultrafoundation/go-hashgraph/emitter/ancestor"
 	"github.com/unicornultrafoundation/go-hashgraph/hash"
 	"github.com/unicornultrafoundation/go-hashgraph/native/idx"
 	"github.com/unicornultrafoundation/go-hashgraph/native/pos"
 	"github.com/unicornultrafoundation/go-hashgraph/utils/piecefunc"
-	"github.com/ethereum/go-ethereum/core/types"
-	lru "github.com/hashicorp/golang-lru"
 
 	"github.com/unicornultrafoundation/go-u2u/gossip/emitter/originatedtxs"
 	"github.com/unicornultrafoundation/go-u2u/logger"
@@ -63,9 +59,9 @@
 	quorumIndexer  *ancestor.QuorumIndexer
 	fcIndexer      *ancestor.FCIndexer
 	payloadIndexer *ancestor.PayloadIndexer
-	fcIndexer      *ancestor.FCIndexer
-
-	intervals EmitIntervals
+
+	intervals                EmitIntervals
+	globalConfirmingInterval time.Duration
 
 	done chan struct{}
 	wg   sync.WaitGroup
@@ -104,10 +100,6 @@
 		config:            config,
 		world:             world,
 		originatedTxs:     originatedtxs.New(SenderCountBufferSize),
-<<<<<<< HEAD
-=======
-		txTime:            txTime,
->>>>>>> 579d82de
 		intervals:         config.EmitIntervals,
 		Periodic:          logger.Periodic{Instance: logger.New()},
 		validatorVersions: make(map[idx.ValidatorID]uint64),
@@ -375,10 +367,6 @@
 	// set consensus fields
 	var metric ancestor.Metric
 	err := em.world.Build(mutEvent, func() {
-<<<<<<< HEAD
-=======
-		// calculate event metric when it is indexed by the vector clock
->>>>>>> 579d82de
 		if em.fcIndexer != nil {
 			pastMe := em.fcIndexer.ValidatorsPastMe()
 			metric = (ancestor.Metric(pastMe) * piecefunc.DecimalUnit) / ancestor.Metric(em.validators.TotalWeight())
