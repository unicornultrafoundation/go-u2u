--- conflicted
+++ resolved
@@ -172,16 +172,12 @@
 	if s.snapshotedEVMDB != nil {
 		s.snapshotedEVMDB.Release()
 	}
-<<<<<<< HEAD
 	if s.snapshotedSFCDB != nil {
 		s.snapshotedSFCDB.Release()
 	}
-	_ = table.CloseTables(&s.table)
-=======
 	if err := table.CloseTables(&s.table); err != nil {
 		return err
 	}
->>>>>>> 15d25e12
 	table.MigrateTables(&s.table, nil)
 	table.MigrateCaches(&s.cache, setnil)
 
