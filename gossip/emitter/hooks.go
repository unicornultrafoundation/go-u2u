--- conflicted
+++ resolved
@@ -106,10 +106,6 @@
 	} else if em.quorumIndexer != nil {
 		em.quorumIndexer.ProcessEvent(e, e.Creator() == em.config.Validator.ID)
 	}
-<<<<<<< HEAD
-	em.quorumIndexer.ProcessEvent(e, e.Creator() == em.config.Validator.ID)
-=======
->>>>>>> 579d82de
 	em.payloadIndexer.ProcessEvent(e, ancestor.Metric(e.Txs().Len()))
 	for _, tx := range e.Txs() {
 		addr, _ := types.Sender(em.world.TxSigner, tx)
