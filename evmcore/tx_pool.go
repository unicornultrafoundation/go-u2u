// Copyright 2014 The go-ethereum Authors
// This file is part of the go-ethereum library.
//
// The go-ethereum library is free software: you can redistribute it and/or modify
// it under the terms of the GNU Lesser General Public License as published by
// the Free Software Foundation, either version 3 of the License, or
// (at your option) any later version.
//
// The go-ethereum library is distributed in the hope that it will be useful,
// but WITHOUT ANY WARRANTY; without even the implied warranty of
// MERCHANTABILITY or FITNESS FOR A PARTICULAR PURPOSE. See the
// GNU Lesser General Public License for more details.
//
// You should have received a copy of the GNU Lesser General Public License
// along with the go-ethereum library. If not, see <http://www.gnu.org/licenses/>.

package evmcore

import (
	"errors"
	"math"
	"math/big"
	"math/rand"
	"sort"
	"sync"
	"time"

	"github.com/unicornultrafoundation/go-u2u/common"
	"github.com/unicornultrafoundation/go-u2u/common/prque"
	"github.com/unicornultrafoundation/go-u2u/core/state"
	"github.com/unicornultrafoundation/go-u2u/core/types"
	notify "github.com/unicornultrafoundation/go-u2u/event"
	"github.com/unicornultrafoundation/go-u2u/log"
	"github.com/unicornultrafoundation/go-u2u/metrics"
	"github.com/unicornultrafoundation/go-u2u/params"

	"github.com/unicornultrafoundation/go-u2u/utils/signers/gsignercache"
	"github.com/unicornultrafoundation/go-u2u/utils/txtime"
)

const (
	// chainHeadChanSize is the size of channel listening to ChainHeadNotify.
	chainHeadChanSize = 10

	// txSlotSize is used to calculate how many data slots a single transaction
	// takes up based on its size. The slots are used as DoS protection, ensuring
	// that validating a new transaction remains a constant operation (in reality
	// O(maxslots), where max slots are 4 currently).
	txSlotSize = 32 * 1024

	// txMaxSize is the maximum size a single transaction can have. This field has
	// non-trivial consequences: larger transactions are significantly harder and
	// more expensive to propagate; larger transactions also take more resources
	// to validate whether they fit into the pool or not.
	txMaxSize = 4 * txSlotSize // 128KB
)

var (
	// ErrAlreadyKnown is returned if the transactions is already contained
	// within the pool.
	ErrAlreadyKnown = errors.New("already known")

	// ErrInvalidSender is returned if the transaction contains an invalid signature.
	ErrInvalidSender = errors.New("invalid sender")

	// ErrUnderpriced is returned if a transaction's gas price is below the minimum
	// configured for the transaction pool.
	ErrUnderpriced = errors.New("transaction underpriced")

	// ErrTxPoolOverflow is returned if the transaction pool is full and can't accpet
	// another remote transaction.
	ErrTxPoolOverflow = errors.New("txpool is full")

	// ErrReplaceUnderpriced is returned if a transaction is attempted to be replaced
	// with a different one without the required price bump.
	ErrReplaceUnderpriced = errors.New("replacement transaction underpriced")

	// ErrGasLimit is returned if a transaction's requested gas limit exceeds the
	// maximum allowance of the current block.
	ErrGasLimit = errors.New("exceeds block gas limit")

	// ErrNegativeValue is a sanity error to ensure no one is able to specify a
	// transaction with a negative value.
	ErrNegativeValue = errors.New("negative value")

	// ErrOversizedData is returned if the input data of a transaction is greater
	// than some meaningful limit a user might use. This is not a consensus error
	// making the transaction invalid, rather a DOS protection.
	ErrOversizedData = errors.New("oversized data")
)

var (
	evictionInterval    = time.Minute     // Time interval to check for evictable transactions
	statsReportInterval = 8 * time.Second // Time interval to report transaction pool stats
)

var (
	// Metrics for the pending pool
	pendingDiscardMeter   = metrics.GetOrRegisterMeter("txpool/pending/discard", nil)
	pendingReplaceMeter   = metrics.GetOrRegisterMeter("txpool/pending/replace", nil)
	pendingRateLimitMeter = metrics.GetOrRegisterMeter("txpool/pending/ratelimit", nil) // Dropped due to rate limiting
	pendingNofundsMeter   = metrics.GetOrRegisterMeter("txpool/pending/nofunds", nil)   // Dropped due to out-of-funds

	// Metrics for the queued pool
	queuedDiscardMeter   = metrics.GetOrRegisterMeter("txpool/queued/discard", nil)
	queuedReplaceMeter   = metrics.GetOrRegisterMeter("txpool/queued/replace", nil)
	queuedRateLimitMeter = metrics.GetOrRegisterMeter("txpool/queued/ratelimit", nil) // Dropped due to rate limiting
	queuedNofundsMeter   = metrics.GetOrRegisterMeter("txpool/queued/nofunds", nil)   // Dropped due to out-of-funds
	queuedEvictionMeter  = metrics.GetOrRegisterMeter("txpool/queued/eviction", nil)  // Dropped due to lifetime

	// General tx metrics
	validTxMeter       = metrics.GetOrRegisterMeter("txpool/valid", nil)
	invalidTxMeter     = metrics.GetOrRegisterMeter("txpool/invalid", nil)
	underpricedTxMeter = metrics.GetOrRegisterMeter("txpool/underpriced", nil)
	overflowedTxMeter  = metrics.GetOrRegisterMeter("txpool/overflowed", nil)

	pendingGauge = metrics.GetOrRegisterGauge("txpool/pending", nil)
	queuedGauge  = metrics.GetOrRegisterGauge("txpool/queued", nil)
	localGauge   = metrics.GetOrRegisterGauge("txpool/local", nil)
	slotsGauge   = metrics.GetOrRegisterGauge("txpool/slots", nil)

	reheapTimer = metrics.GetOrRegisterTimer("txpool/reheap", nil)
)

// TxStatus is the current status of a transaction as seen by the pool.
type TxStatus uint

const (
	TxStatusUnknown TxStatus = iota
	TxStatusQueued
	TxStatusPending
	TxStatusIncluded
)

// StateReader provides the state of blockchain and current gas limit to do
// some pre checks in tx pool and event subscribers.
type StateReader interface {
	Config() *params.ChainConfig
	CurrentBlock() *EvmBlock
	GetBlock(hash common.Hash, number uint64) *EvmBlock
	StateAt(root common.Hash) (*state.StateDB, error)
	MinGasPrice() *big.Int
	EffectiveMinTip() *big.Int
	MaxGasLimit() uint64
	SubscribeNewBlock(ch chan<- ChainHeadNotify) notify.Subscription
}

// TxPoolConfig are the configuration parameters of the transaction pool.
type TxPoolConfig struct {
	Locals    []common.Address // Addresses that should be treated by default as local
	NoLocals  bool             // Whether local transaction handling should be disabled
	Journal   string           // Journal of local transactions to survive node restarts
	Rejournal time.Duration    // Time interval to regenerate the local transaction journal

	PriceLimit uint64 // Minimum gas price to enforce for acceptance into the pool
	PriceBump  uint64 // Minimum price bump percentage to replace an already existing transaction (nonce)

	AccountSlots uint64 // Number of executable transaction slots guaranteed per account
	GlobalSlots  uint64 // Maximum number of executable transaction slots for all accounts
	AccountQueue uint64 // Maximum number of non-executable transaction slots permitted per account
	GlobalQueue  uint64 // Maximum number of non-executable transaction slots for all accounts

	Lifetime time.Duration // Maximum amount of time non-executable transaction are queued
}

// DefaultTxPoolConfig contains the default configurations for the transaction
// pool.
var DefaultTxPoolConfig = TxPoolConfig{
	Journal:   "transactions.rlp",
	Rejournal: time.Hour,

	PriceLimit: 0,
	PriceBump:  10,

	AccountSlots: 32,
	GlobalSlots:  2048 + 512, // urgent + floating queue capacity with 4:1 ratio
	AccountQueue: 128,
	GlobalQueue:  512,

	Lifetime: 1 * time.Hour,
}

// sanitize checks the provided user configurations and changes anything that's
// unreasonable or unworkable.
func (config *TxPoolConfig) sanitize() TxPoolConfig {
	conf := *config
	if conf.Rejournal < time.Second {
		log.Warn("Sanitizing invalid txpool journal time", "provided", conf.Rejournal, "updated", time.Second)
		conf.Rejournal = time.Second
	}
	if conf.PriceBump < 1 {
		log.Warn("Sanitizing invalid txpool price bump", "provided", conf.PriceBump, "updated", DefaultTxPoolConfig.PriceBump)
		conf.PriceBump = DefaultTxPoolConfig.PriceBump
	}
	if conf.AccountSlots < 1 {
		log.Warn("Sanitizing invalid txpool account slots", "provided", conf.AccountSlots, "updated", DefaultTxPoolConfig.AccountSlots)
		conf.AccountSlots = DefaultTxPoolConfig.AccountSlots
	}
	if conf.GlobalSlots < 1 {
		log.Warn("Sanitizing invalid txpool global slots", "provided", conf.GlobalSlots, "updated", DefaultTxPoolConfig.GlobalSlots)
		conf.GlobalSlots = DefaultTxPoolConfig.GlobalSlots
	}
	if conf.AccountQueue < 1 {
		log.Warn("Sanitizing invalid txpool account queue", "provided", conf.AccountQueue, "updated", DefaultTxPoolConfig.AccountQueue)
		conf.AccountQueue = DefaultTxPoolConfig.AccountQueue
	}
	if conf.GlobalQueue < 1 {
		log.Warn("Sanitizing invalid txpool global queue", "provided", conf.GlobalQueue, "updated", DefaultTxPoolConfig.GlobalQueue)
		conf.GlobalQueue = DefaultTxPoolConfig.GlobalQueue
	}
	if conf.Lifetime < 1 {
		log.Warn("Sanitizing invalid txpool lifetime", "provided", conf.Lifetime, "updated", DefaultTxPoolConfig.Lifetime)
		conf.Lifetime = DefaultTxPoolConfig.Lifetime
	}
	return conf
}

// TxPool contains all currently known transactions. Transactions
// enter the pool when they are received from the network or submitted
// locally. They exit the pool when they are included in the blockchain.
//
// The pool separates processable transactions (which can be applied to the
// current state) and future transactions. Transactions move between those
// two states over time as they are received and processed.
type TxPool struct {
	config      TxPoolConfig
	chainconfig *params.ChainConfig
	chain       StateReader
	gasPrice    *big.Int
	txFeed      notify.Feed
	scope       notify.SubscriptionScope
	signer      types.Signer
	mu          sync.RWMutex

	istanbul bool // Fork indicator whether we are in the istanbul stage.
	eip2718  bool // Fork indicator whether we are using EIP-2718 type transactions.
	eip1559  bool // Fork indicator whether we are using EIP-1559 type transactions.
	eip712   bool // Fork indicator whether we are using EIP-712 type transactions.

	currentState  *state.StateDB // Current state in the blockchain head
	pendingNonces *txNoncer      // Pending state tracking virtual nonces
	currentMaxGas uint64         // Current gas limit for transaction caps

	locals  *accountSet // Set of local transaction to exempt from eviction rules
	journal *txJournal  // Journal of local transaction to back up to disk

	pending map[common.Address]*txList   // All currently processable transactions
	queue   map[common.Address]*txList   // Queued but non-processable transactions
	beats   map[common.Address]time.Time // Last heartbeat from each known account
	all     *txLookup                    // All transactions to allow lookups
	priced  *txPricedList                // All transactions sorted by price

	chainHeadCh     chan ChainHeadNotify
	chainHeadSub    notify.Subscription
	reqResetCh      chan *txpoolResetRequest
	reqPromoteCh    chan *accountSet
	queueTxEventCh  chan *types.Transaction
	reorgDoneCh     chan chan struct{}
	reorgShutdownCh chan struct{}  // requests shutdown of scheduleReorgLoop
	wg              sync.WaitGroup // tracks loop, scheduleReorgLoop
}

type txpoolResetRequest struct {
	oldHead, newHead *EvmHeader
}

// NewTxPool creates a new transaction pool to gather, sort and filter inbound
// transactions from the network.
func NewTxPool(config TxPoolConfig, chainconfig *params.ChainConfig, chain StateReader) *TxPool {
	// Sanitize the input to ensure no vulnerable gas prices are set
	config = (&config).sanitize()

	// Create the transaction pool with its initial settings
	pool := &TxPool{
		config:          config,
		chainconfig:     chainconfig,
		chain:           chain,
		signer:          gsignercache.Wrap(types.LatestSignerForChainID(chainconfig.ChainID)),
		pending:         make(map[common.Address]*txList),
		queue:           make(map[common.Address]*txList),
		beats:           make(map[common.Address]time.Time),
		all:             newTxLookup(),
		chainHeadCh:     make(chan ChainHeadNotify, chainHeadChanSize),
		reqResetCh:      make(chan *txpoolResetRequest),
		reqPromoteCh:    make(chan *accountSet),
		queueTxEventCh:  make(chan *types.Transaction),
		reorgDoneCh:     make(chan chan struct{}),
		reorgShutdownCh: make(chan struct{}),
		gasPrice:        new(big.Int).SetUint64(config.PriceLimit),
	}
	pool.locals = newAccountSet(pool.signer)
	for _, addr := range config.Locals {
		log.Info("Setting new local account", "address", addr)
		pool.locals.add(addr)
	}
	pool.priced = newTxPricedList(pool.all)
	pool.reset(nil, chain.CurrentBlock().Header())

	// Start the reorg loop early so it can handle requests generated during journal loading.
	pool.wg.Add(1)
	go pool.scheduleReorgLoop()

	// If local transactions and journaling is enabled, load from disk
	if !config.NoLocals && config.Journal != "" {
		pool.journal = newTxJournal(config.Journal)

		if err := pool.journal.load(pool.AddLocals); err != nil {
			log.Warn("Failed to load transaction journal", "err", err)
		}
		if err := pool.journal.rotate(pool.local()); err != nil {
			log.Warn("Failed to rotate transaction journal", "err", err)
		}
	}

	// Subscribe events from blockchain and start the main event loop.
	pool.chainHeadSub = pool.chain.SubscribeNewBlock(pool.chainHeadCh)
	pool.wg.Add(1)
	go pool.loop()

	return pool
}

// loop is the transaction pool's main event loop, waiting for and reacting to
// outside blockchain events as well as for various reporting and transaction
// eviction events.
func (pool *TxPool) loop() {
	defer pool.wg.Done()

	var (
		prevPending, prevQueued, prevStales int
		// Start the stats reporting and transaction eviction tickers
		report  = time.NewTicker(statsReportInterval)
		evict   = time.NewTicker(evictionInterval)
		journal = time.NewTicker(pool.config.Rejournal)
		// Track the previous head headers for transaction reorgs
		head = pool.chain.CurrentBlock()
	)
	defer report.Stop()
	defer evict.Stop()
	defer journal.Stop()

	for {
		select {
		// Handle ChainHeadNotify
		case ev := <-pool.chainHeadCh:
			if ev.Block != nil {
				pool.requestReset(head.Header(), ev.Block.Header())
				head = ev.Block
			}

		// System shutdown.
		case <-pool.chainHeadSub.Err():
			close(pool.reorgShutdownCh)
			return

		// Handle stats reporting ticks
		case <-report.C:
			pool.mu.RLock()
			pending, queued := pool.stats()
			stales := pool.priced.stales
			pool.mu.RUnlock()

			if pending != prevPending || queued != prevQueued || stales != prevStales {
				log.Debug("Transaction pool status report", "executable", pending, "queued", queued, "stales", stales)
				prevPending, prevQueued, prevStales = pending, queued, stales
			}

		// Handle inactive account transaction eviction
		case <-evict.C:
			pool.mu.Lock()
			for addr := range pool.queue {
				// Skip local transactions from the eviction mechanism
				if pool.locals.contains(addr) {
					continue
				}
				// Any non-locals old enough should be removed
				if time.Since(pool.beats[addr]) > pool.config.Lifetime {
					list := pool.queue[addr].Flatten()
					for _, tx := range list {
						pool.removeTx(tx.Hash(), true)
					}
					queuedEvictionMeter.Mark(int64(len(list)))
				}
			}
			pool.mu.Unlock()

		// Handle local transaction journal rotation
		case <-journal.C:
			if pool.journal != nil {
				pool.mu.Lock()
				if err := pool.journal.rotate(pool.local()); err != nil {
					log.Warn("Failed to rotate local tx journal", "err", err)
				}
				pool.mu.Unlock()
			}
		}
	}
}

// Stop terminates the transaction pool.
func (pool *TxPool) Stop() {
	// Unsubscribe all subscriptions registered from txpool
	pool.scope.Close()

	// Unsubscribe subscriptions registered from blockchain
	pool.chainHeadSub.Unsubscribe()
	pool.wg.Wait()

	if pool.journal != nil {
		pool.journal.close()
	}
	log.Info("Transaction pool stopped")
}

// SubscribeNewTxsNotify registers a subscription of NewTxsNotify and
// starts sending event to the given channel.
func (pool *TxPool) SubscribeNewTxsNotify(ch chan<- NewTxsNotify) notify.Subscription {
	return pool.scope.Track(pool.txFeed.Subscribe(ch))
}

// GasPrice returns the current gas price enforced by the transaction pool.
func (pool *TxPool) GasPrice() *big.Int {
	pool.mu.RLock()
	defer pool.mu.RUnlock()

	return new(big.Int).Set(pool.gasPrice)
}

// SetGasPrice updates the minimum price required by the transaction pool for a
// new transaction, and drops all transactions below this threshold.
func (pool *TxPool) SetGasPrice(price *big.Int) {
	pool.mu.Lock()
	defer pool.mu.Unlock()

	old := pool.gasPrice
	pool.gasPrice = price
	// if the min miner fee increased, remove transactions below the new threshold
	if price.Cmp(old) > 0 {
		// pool.priced is sorted by GasFeeCap, so we have to iterate through pool.all instead
		drop := pool.all.RemotesBelowTip(price)
		for _, tx := range drop {
			pool.removeTx(tx.Hash(), false)
		}
		pool.priced.Removed(len(drop))
	}

	log.Info("Transaction pool price threshold updated", "price", price)
}

// Nonce returns the next nonce of an account, with all transactions executable
// by the pool already applied on top.
func (pool *TxPool) Nonce(addr common.Address) uint64 {
	pool.mu.RLock()
	defer pool.mu.RUnlock()

	return pool.pendingNonces.get(addr)
}

// Stats retrieves the current pool stats, namely the number of pending and the
// number of queued (non-executable) transactions.
func (pool *TxPool) Stats() (int, int) {
	pool.mu.RLock()
	defer pool.mu.RUnlock()

	return pool.stats()
}

// Count returns the total number of transactions
func (pool *TxPool) Count() int {
	pool.mu.RLock()
	defer pool.mu.RUnlock()

	return pool.all.Count()
}

// stats retrieves the current pool stats, namely the number of pending and the
// number of queued (non-executable) transactions.
func (pool *TxPool) stats() (int, int) {
	pending := 0
	for _, list := range pool.pending {
		pending += list.Len()
	}
	queued := 0
	for _, list := range pool.queue {
		queued += list.Len()
	}
	return pending, queued
}

// Content retrieves the data content of the transaction pool, returning all the
// pending as well as queued transactions, grouped by account and sorted by nonce.
func (pool *TxPool) Content() (map[common.Address]types.Transactions, map[common.Address]types.Transactions) {
	pool.mu.Lock()
	defer pool.mu.Unlock()

	pending := make(map[common.Address]types.Transactions)
	for addr, list := range pool.pending {
		pending[addr] = list.Flatten()
	}
	queued := make(map[common.Address]types.Transactions)
	for addr, list := range pool.queue {
		queued[addr] = list.Flatten()
	}
	return pending, queued
}

// ContentFrom retrieves the data content of the transaction pool, returning the
// pending as well as queued transactions of this address, grouped by nonce.
func (pool *TxPool) ContentFrom(addr common.Address) (types.Transactions, types.Transactions) {
	pool.mu.RLock()
	defer pool.mu.RUnlock()

	var pending types.Transactions
	if list, ok := pool.pending[addr]; ok {
		pending = list.Flatten()
	}
	var queued types.Transactions
	if list, ok := pool.queue[addr]; ok {
		queued = list.Flatten()
	}
	return pending, queued
}

// Pending retrieves all currently processable transactions, grouped by origin
// account and sorted by nonce. The returned transaction set is a copy and can be
// freely modified by calling code.
//
// The enforceTips parameter can be used to do an extra filtering on the pending
// transactions and only return those whose **effective** tip is large enough in
// the next pending execution environment.
func (pool *TxPool) Pending(enforceTips bool) (map[common.Address]types.Transactions, error) {
	pool.mu.Lock()
	defer pool.mu.Unlock()

	pending := make(map[common.Address]types.Transactions)
	for addr, list := range pool.pending {
		txs := list.Flatten()

		// If the miner requests tip enforcement, cap the lists now
		if enforceTips && !pool.locals.contains(addr) {
			for i, tx := range txs {
				if tx.EffectiveGasTipIntCmp(pool.gasPrice, pool.priced.urgent.baseFee) < 0 {
					txs = txs[:i]
					break
				}
			}
		}
		if len(txs) > 0 {
			pending[addr] = txs
		}
	}
	return pending, nil
}

func (pool *TxPool) SampleHashes(max int) []common.Hash {
	return pool.all.SampleHashes(max)
}

// Locals retrieves the accounts currently considered local by the pool.
func (pool *TxPool) Locals() []common.Address {
	pool.mu.Lock()
	defer pool.mu.Unlock()

	return pool.locals.flatten()
}

// local retrieves all currently known local transactions, grouped by origin
// account and sorted by nonce. The returned transaction set is a copy and can be
// freely modified by calling code.
func (pool *TxPool) local() map[common.Address]types.Transactions {
	txs := make(map[common.Address]types.Transactions)
	for addr := range pool.locals.accounts {
		if pending := pool.pending[addr]; pending != nil {
			txs[addr] = append(txs[addr], pending.Flatten()...)
		}
		if queued := pool.queue[addr]; queued != nil {
			txs[addr] = append(txs[addr], queued.Flatten()...)
		}
	}
	return txs
}

// validateTx checks whether a transaction is valid according to the consensus
// rules and adheres to some heuristic limits of the local node (price and size).
func (pool *TxPool) validateTx(tx *types.Transaction, local bool) error {
	// Accept only legacy transactions until EIP-2718/2930 activates.
	if !pool.eip2718 && tx.Type() != types.LegacyTxType {
		return ErrTxTypeNotSupported
	}
	// Reject dynamic fee transactions until EIP-1559 activates.
	if !pool.eip1559 && tx.Type() == types.DynamicFeeTxType {
		return ErrTxTypeNotSupported
	}
	// Reject EIP-712 transactions until EIP-712 activates.
	if !pool.eip712 && tx.Type() == types.EIP712TxType {
		return ErrTxTypeNotSupported
	}
	// Reject transactions over defined size to prevent DOS attacks
	if uint64(tx.Size()) > txMaxSize {
		return ErrOversizedData
	}
	// Transactions can't be negative. This may never happen using RLP decoded
	// transactions but may occur if you create a transaction using the RPC.
	if tx.Value().Sign() < 0 {
		return ErrNegativeValue
	}
	// Ensure the transaction doesn't exceed the current block limit gas.
	if pool.currentMaxGas < tx.Gas() {
		return ErrGasLimit
	}
	// Sanity check for extremely large numbers
	if tx.GasFeeCap().BitLen() > 256 {
		return ErrFeeCapVeryHigh
	}
	if tx.GasTipCap().BitLen() > 256 {
		return ErrTipVeryHigh
	}
	// Ensure gasFeeCap is greater than or equal to gasTipCap.
	if tx.GasFeeCapIntCmp(tx.GasTipCap()) < 0 {
		return ErrTipAboveFeeCap
	}
	// Make sure the transaction is signed properly.
	from, err := types.Sender(pool.signer, tx)
	if err != nil {
		return ErrInvalidSender
	}
	// Drop non-local transactions under our own minimal accepted gas price or tip
	local = local || pool.locals.contains(from) // account may be local even if the transaction arrived from the network
	if !local && tx.GasTipCapIntCmp(pool.gasPrice) < 0 {
		return ErrUnderpriced
	}
	// Ensure U2U-specific hard bounds
	if recommendedGasTip, minPrice := pool.chain.EffectiveMinTip(), pool.chain.MinGasPrice(); recommendedGasTip != nil && minPrice != nil {
		if tx.GasTipCapIntCmp(recommendedGasTip) < 0 {
			return ErrUnderpriced
		}
		if tx.GasFeeCapIntCmp(new(big.Int).Add(recommendedGasTip, minPrice)) < 0 {
			return ErrUnderpriced
		}
	}
	// Ensure the transaction adheres to nonce ordering
	if pool.currentState.GetNonce(from) > tx.Nonce() {
		return ErrNonceTooLow
	}
	// Transactor should have enough funds to cover the costs
	// cost == V + GP * GL
	if pool.currentState.GetBalance(from).Cmp(tx.Cost()) < 0 {
		return ErrInsufficientFunds
	}
	// Ensure the transaction has more gas than the basic tx fee.
	intrGas, err := IntrinsicGas(tx.Data(), tx.AccessList(), tx.To() == nil)
	if err != nil {
		return err
	}
	if tx.Gas() < intrGas {
		return ErrIntrinsicGas
	}
<<<<<<< HEAD
	if tx.Type() == types.EIP712TxType && (tx.PaymasterParams() == nil || tx.PaymasterParams().Paymaster == nil) {
=======
	// Check for invalid paymaster params at tx level
	if tx.Type() == types.EIP712TxType && (tx.PaymasterParams() == nil ||
		tx.PaymasterParams().Paymaster == nil || tx.PaymasterParams().PaymasterInput == nil) {
>>>>>>> e5313d7a
		return ErrInvalidPaymasterParams
	}
	return nil
}

// add validates a transaction and inserts it into the non-executable queue for later
// pending promotion and execution. If the transaction is a replacement for an already
// pending or queued one, it overwrites the previous transaction if its price is higher.
//
// If a newly added transaction is marked as local, its sending account will be
// be added to the allowlist, preventing any associated transaction from being dropped
// out of the pool due to pricing constraints.
func (pool *TxPool) add(tx *types.Transaction, local bool) (replaced bool, err error) {
	// If the transaction is already known, discard it
	hash := tx.Hash()
	if pool.all.Get(hash) != nil {
		log.Trace("Discarding already known transaction", "hash", hash)
		return false, ErrAlreadyKnown
	}
	// Make the local flag. If it's from local source or it's from the network but
	// the sender is marked as local previously, treat it as the local transaction.
	isLocal := local || pool.locals.containsTx(tx)

	// If the transaction fails basic validation, discard it
	if err := pool.validateTx(tx, isLocal); err != nil {
		log.Trace("Discarding invalid transaction", "hash", hash, "err", err)
		invalidTxMeter.Mark(1)
		return false, err
	}
	// If the transaction pool is full, discard underpriced transactions
	if uint64(pool.all.Slots()+numSlots(tx)) > pool.config.GlobalSlots+pool.config.GlobalQueue {
		// If the new transaction is underpriced, don't accept it
		if !isLocal && pool.priced.Underpriced(tx) {
			log.Trace("Discarding underpriced transaction", "hash", hash, "gasTipCap", tx.GasTipCap(), "gasFeeCap", tx.GasFeeCap())
			underpricedTxMeter.Mark(1)
			return false, ErrUnderpriced
		}
		// New transaction is better than our worse ones, make room for it.
		// If it's a local transaction, forcibly discard all available transactions.
		// Otherwise if we can't make enough room for new one, abort the operation.
		drop, success := pool.priced.Discard(pool.all.Slots()-int(pool.config.GlobalSlots+pool.config.GlobalQueue)+numSlots(tx), isLocal)

		// Special case, we still can't make the room for the new remote one.
		if !isLocal && !success {
			log.Trace("Discarding overflown transaction", "hash", hash)
			overflowedTxMeter.Mark(1)
			return false, ErrTxPoolOverflow
		}
		// Kick out the underpriced remote transactions.
		for _, tx := range drop {
			log.Trace("Discarding freshly underpriced transaction", "hash", tx.Hash(), "gasTipCap", tx.GasTipCap(), "gasFeeCap", tx.GasFeeCap())
			underpricedTxMeter.Mark(1)
			pool.removeTx(tx.Hash(), false)
		}
	}
	// Try to replace an existing transaction in the pending pool
	from, _ := types.Sender(pool.signer, tx) // already validated
	if list := pool.pending[from]; list != nil && list.Overlaps(tx) {
		// Nonce already pending, check if required price bump is met
		inserted, old := list.Add(tx, pool.config.PriceBump)
		if !inserted {
			pendingDiscardMeter.Mark(1)
			return false, ErrReplaceUnderpriced
		}
		// New transaction is better, replace old one
		if old != nil {
			pool.all.Remove(old.Hash())
			pool.priced.Removed(1)
			pendingReplaceMeter.Mark(1)
		}
		pool.all.Add(tx, isLocal)
		pool.priced.Put(tx, isLocal)
		pool.journalTx(from, tx)
		pool.queueTxEvent(tx)
		log.Trace("Pooled new executable transaction", "hash", hash, "from", from, "to", tx.To())

		// Successful promotion, bump the heartbeat
		pool.beats[from] = time.Now()
		return old != nil, nil
	}
	// New transaction isn't replacing a pending one, push into queue
	replaced, err = pool.enqueueTx(hash, tx, isLocal, true)
	if err != nil {
		return false, err
	}
	// Mark local addresses and journal local transactions
	if local && !pool.locals.contains(from) {
		log.Info("Setting new local account", "address", from)
		pool.locals.add(from)
		migratedAS := pool.all.RemoteToLocals(pool.locals) // Migrate the remotes if it's marked as local first time.
		pool.priced.Removed(migratedAS)
		localGauge.Inc(int64(migratedAS))
	}
	if isLocal {
		localGauge.Inc(1)
	}
	pool.journalTx(from, tx)

	log.Trace("Pooled new future transaction", "hash", hash, "from", from, "to", tx.To())
	return replaced, nil
}

// enqueueTx inserts a new transaction into the non-executable transaction queue.
//
// Note, this method assumes the pool lock is held!
func (pool *TxPool) enqueueTx(hash common.Hash, tx *types.Transaction, local bool, addAll bool) (bool, error) {
	// Try to insert the transaction into the future queue
	from, _ := types.Sender(pool.signer, tx) // already validated
	if pool.queue[from] == nil {
		pool.queue[from] = newTxList(false)
	}
	inserted, old := pool.queue[from].Add(tx, pool.config.PriceBump)
	if !inserted {
		// An older transaction was better, discard this
		queuedDiscardMeter.Mark(1)
		return false, ErrReplaceUnderpriced
	}
	// Discard any previous transaction and mark this
	if old != nil {
		pool.all.Remove(old.Hash())
		pool.priced.Removed(1)
		queuedReplaceMeter.Mark(1)
	} else {
		// Nothing was replaced, bump the queued counter
		queuedGauge.Inc(1)
	}
	// If the transaction isn't in lookup set but it's expected to be there,
	// show the error log.
	if pool.all.Get(hash) == nil && !addAll {
		log.Error("Missing transaction in lookup set, please report the issue", "hash", hash)
	}
	if addAll {
		pool.all.Add(tx, local)
		pool.priced.Put(tx, local)
	}
	// If we never record the heartbeat, do it right now.
	if _, exist := pool.beats[from]; !exist {
		pool.beats[from] = time.Now()
	}
	return old != nil, nil
}

// journalTx adds the specified transaction to the local disk journal if it is
// deemed to have been sent from a local account.
func (pool *TxPool) journalTx(from common.Address, tx *types.Transaction) {
	// Only journal if it's enabled and the transaction is local
	if pool.journal == nil || !pool.locals.contains(from) {
		return
	}
	if err := pool.journal.insert(tx); err != nil {
		log.Warn("Failed to journal local transaction", "err", err)
	}
}

// promoteTx adds a transaction to the pending (processable) list of transactions
// and returns whether it was inserted or an older was better.
//
// Note, this method assumes the pool lock is held!
func (pool *TxPool) promoteTx(addr common.Address, hash common.Hash, tx *types.Transaction) bool {
	// Try to insert the transaction into the pending queue
	if pool.pending[addr] == nil {
		pool.pending[addr] = newTxList(true)
	}
	list := pool.pending[addr]

	inserted, old := list.Add(tx, pool.config.PriceBump)
	if !inserted {
		// An older transaction was better, discard this
		pool.all.Remove(hash)
		pool.priced.Removed(1)
		pendingDiscardMeter.Mark(1)
		return false
	}
	// Otherwise discard any previous transaction and mark this
	if old != nil {
		pool.all.Remove(old.Hash())
		pool.priced.Removed(1)
		pendingReplaceMeter.Mark(1)
	} else {
		// Nothing was replaced, bump the pending counter
		pendingGauge.Inc(1)
	}
	// Set the potentially new pending nonce and notify any subsystems of the new tx
	pool.pendingNonces.set(addr, tx.Nonce()+1)

	// Successful promotion, bump the heartbeat
	pool.beats[addr] = time.Now()
	return true
}

// AddLocals enqueues a batch of transactions into the pool if they are valid, marking the
// senders as a local ones, ensuring they go around the local pricing constraints.
//
// This method is used to add transactions from the RPC API and performs synchronous pool
// reorganization and event propagation.
func (pool *TxPool) AddLocals(txs []*types.Transaction) []error {
	return pool.addTxs(txs, !pool.config.NoLocals, true)
}

// AddLocal enqueues a single local transaction into the pool if it is valid. This is
// a convenience wrapper aroundd AddLocals.
func (pool *TxPool) AddLocal(tx *types.Transaction) error {
	errs := pool.AddLocals([]*types.Transaction{tx})
	return errs[0]
}

// AddRemotes enqueues a batch of transactions into the pool if they are valid. If the
// senders are not among the locally tracked ones, full pricing constraints will apply.
//
// This method is used to add transactions from the p2p network and does not wait for pool
// reorganization and internal event propagation.
func (pool *TxPool) AddRemotes(txs []*types.Transaction) []error {
	return pool.addTxs(txs, false, false)
}

// This is like AddRemotes, but waits for pool reorganization. Tests use this method.
func (pool *TxPool) AddRemotesSync(txs []*types.Transaction) []error {
	return pool.addTxs(txs, false, true)
}

// This is like AddRemotes with a single transaction, but waits for pool reorganization. Tests use this method.
func (pool *TxPool) addRemoteSync(tx *types.Transaction) error {
	errs := pool.AddRemotesSync([]*types.Transaction{tx})
	return errs[0]
}

// AddRemote enqueues a single transaction into the pool if it is valid. This is a convenience
// wrapper around AddRemotes.
//
// Deprecated: use AddRemotes
func (pool *TxPool) AddRemote(tx *types.Transaction) error {
	errs := pool.AddRemotes([]*types.Transaction{tx})
	return errs[0]
}

// addTxs attempts to queue a batch of transactions if they are valid.
func (pool *TxPool) addTxs(txs []*types.Transaction, local, sync bool) []error {
	arrivedAt := time.Now()
	// Filter out known ones without obtaining the pool lock or recovering signatures
	var (
		errs = make([]error, len(txs))
		news = make([]*types.Transaction, 0, len(txs))
	)
	for i, tx := range txs {
		// If the transaction is known, pre-set the error slot
		if pool.all.Get(tx.Hash()) != nil {
			errs[i] = ErrAlreadyKnown
			continue
		}
		// Exclude transactions with invalid signatures as soon as
		// possible and cache senders in transactions before
		// obtaining lock
		_, err := types.Sender(pool.signer, tx)
		if err != nil {
			errs[i] = ErrInvalidSender
			invalidTxMeter.Mark(1)
			continue
		}
		// Accumulate all unknown transactions for deeper processing
		news = append(news, tx)
	}
	if len(news) == 0 {
		return errs
	}

	// Process all the new transaction and merge any errors into the original slice
	pool.mu.Lock()
	newErrs, dirtyAddrs := pool.addTxsLocked(news, local)
	pool.mu.Unlock()

	// memorize tx time of validated transactions
	for i, tx := range news {
		if newErrs[i] == nil {
			txtime.Validated(tx.Hash(), arrivedAt)
		}
	}

	var nilSlot = 0
	for _, err := range newErrs {
		for errs[nilSlot] != nil {
			nilSlot++
		}
		errs[nilSlot] = err
		nilSlot++
	}
	// Reorg the pool internals if needed and return
	done := pool.requestPromoteExecutables(dirtyAddrs)
	if sync {
		<-done
	}
	return errs
}

// addTxsLocked attempts to queue a batch of transactions if they are valid.
// The transaction pool lock must be held.
func (pool *TxPool) addTxsLocked(txs []*types.Transaction, local bool) ([]error, *accountSet) {
	dirty := newAccountSet(pool.signer)
	errs := make([]error, len(txs))
	for i, tx := range txs {
		replaced, err := pool.add(tx, local)
		errs[i] = err
		if err == nil && !replaced {
			dirty.addTx(tx)
		}
	}
	validTxMeter.Mark(int64(len(dirty.accounts)))
	return errs, dirty
}

// Status returns the status (unknown/pending/queued) of a batch of transactions
// identified by their hashes.
func (pool *TxPool) Status(hashes []common.Hash) []TxStatus {
	status := make([]TxStatus, len(hashes))
	for i, hash := range hashes {
		tx := pool.Get(hash)
		if tx == nil {
			continue
		}
		from, _ := types.Sender(pool.signer, tx) // already validated
		pool.mu.RLock()
		if txList := pool.pending[from]; txList != nil && txList.txs.items[tx.Nonce()] != nil {
			status[i] = TxStatusPending
		} else if txList := pool.queue[from]; txList != nil && txList.txs.items[tx.Nonce()] != nil {
			status[i] = TxStatusQueued
		}
		// implicit else: the tx may have been included into a block between
		// checking pool.Get and obtaining the lock. In that case, TxStatusUnknown is correct
		pool.mu.RUnlock()
	}
	return status
}

// Get returns a transaction if it is contained in the pool and nil otherwise.
func (pool *TxPool) Get(hash common.Hash) *types.Transaction {
	return pool.all.Get(hash)
}

// Has returns an indicator whether txpool has a transaction cached with the
// given hash.
func (pool *TxPool) Has(hash common.Hash) bool {
	return pool.all.Get(hash) != nil
}

func (pool *TxPool) OnlyNotExisting(hashes []common.Hash) []common.Hash {
	return pool.all.OnlyNotExisting(hashes)
}

// removeTx removes a single transaction from the queue, moving all subsequent
// transactions back to the future queue.
func (pool *TxPool) removeTx(hash common.Hash, outofbound bool) {
	// Fetch the transaction we wish to delete
	tx := pool.all.Get(hash)
	if tx == nil {
		return
	}
	addr, _ := types.Sender(pool.signer, tx) // already validated during insertion

	// Remove it from the list of known transactions
	pool.all.Remove(hash)
	if outofbound {
		pool.priced.Removed(1)
	}
	if pool.locals.contains(addr) {
		localGauge.Dec(1)
	}
	// Remove the transaction from the pending lists and reset the account nonce
	if pending := pool.pending[addr]; pending != nil {
		if removed, invalids := pending.Remove(tx); removed {
			// If no more pending transactions are left, remove the list
			if pending.Empty() {
				delete(pool.pending, addr)
			}
			// Postpone any invalidated transactions
			for _, tx := range invalids {
				// Internal shuffle shouldn't touch the lookup set.
				pool.enqueueTx(tx.Hash(), tx, false, false)
			}
			// Update the account nonce if needed
			pool.pendingNonces.setIfLower(addr, tx.Nonce())
			// Reduce the pending counter
			pendingGauge.Dec(int64(1 + len(invalids)))
			return
		}
	}
	// Transaction is in the future queue
	if future := pool.queue[addr]; future != nil {
		if removed, _ := future.Remove(tx); removed {
			// Reduce the queued counter
			queuedGauge.Dec(1)
		}
		if future.Empty() {
			delete(pool.queue, addr)
			delete(pool.beats, addr)
		}
	}
}

// requestReset requests a pool reset to the new head block.
// The returned channel is closed when the reset has occurred.
func (pool *TxPool) requestReset(oldHead *EvmHeader, newHead *EvmHeader) chan struct{} {
	select {
	case pool.reqResetCh <- &txpoolResetRequest{oldHead, newHead}:
		return <-pool.reorgDoneCh
	case <-pool.reorgShutdownCh:
		return pool.reorgShutdownCh
	}
}

// requestPromoteExecutables requests transaction promotion checks for the given addresses.
// The returned channel is closed when the promotion checks have occurred.
func (pool *TxPool) requestPromoteExecutables(set *accountSet) chan struct{} {
	select {
	case pool.reqPromoteCh <- set:
		return <-pool.reorgDoneCh
	case <-pool.reorgShutdownCh:
		return pool.reorgShutdownCh
	}
}

// queueTxEvent enqueues a transaction event to be sent in the next reorg run.
func (pool *TxPool) queueTxEvent(tx *types.Transaction) {
	select {
	case pool.queueTxEventCh <- tx:
	case <-pool.reorgShutdownCh:
	}
}

// scheduleReorgLoop schedules runs of reset and promoteExecutables. Code above should not
// call those methods directly, but request them being run using requestReset and
// requestPromoteExecutables instead.
func (pool *TxPool) scheduleReorgLoop() {
	defer pool.wg.Done()

	var (
		curDone       chan struct{} // non-nil while runReorg is active
		nextDone      = make(chan struct{})
		launchNextRun bool
		reset         *txpoolResetRequest
		dirtyAccounts *accountSet
		queuedEvents  = make(map[common.Address]*txSortedMap)
	)
	for {
		// Launch next background reorg if needed
		if curDone == nil && launchNextRun {
			// Run the background reorg and announcements
			go pool.runReorg(nextDone, reset, dirtyAccounts, queuedEvents)

			// Prepare everything for the next round of reorg
			curDone, nextDone = nextDone, make(chan struct{})
			launchNextRun = false

			reset, dirtyAccounts = nil, nil
			queuedEvents = make(map[common.Address]*txSortedMap)
		}

		select {
		case req := <-pool.reqResetCh:
			// Reset request: update head if request is already pending.
			if reset == nil {
				reset = req
			} else {
				reset.newHead = req.newHead
			}
			launchNextRun = true
			pool.reorgDoneCh <- nextDone

		case req := <-pool.reqPromoteCh:
			// Promote request: update address set if request is already pending.
			if dirtyAccounts == nil {
				dirtyAccounts = req
			} else {
				dirtyAccounts.merge(req)
			}
			launchNextRun = true
			pool.reorgDoneCh <- nextDone

		case tx := <-pool.queueTxEventCh:
			// Queue up the event, but don't schedule a reorg. It's up to the caller to
			// request one later if they want the events sent.
			addr, _ := types.Sender(pool.signer, tx)
			if _, ok := queuedEvents[addr]; !ok {
				queuedEvents[addr] = newTxSortedMap()
			}
			queuedEvents[addr].Put(tx)

		case <-curDone:
			curDone = nil

		case <-pool.reorgShutdownCh:
			// Wait for current run to finish.
			if curDone != nil {
				<-curDone
			}
			close(nextDone)
			return
		}
	}
}

// runReorg runs reset and promoteExecutables on behalf of scheduleReorgLoop.
func (pool *TxPool) runReorg(done chan struct{}, reset *txpoolResetRequest, dirtyAccounts *accountSet, events map[common.Address]*txSortedMap) {
	defer close(done)

	var promoteAddrs []common.Address
	if dirtyAccounts != nil && reset == nil {
		// Only dirty accounts need to be promoted, unless we're resetting.
		// For resets, all addresses in the tx queue will be promoted and
		// the flatten operation can be avoided.
		promoteAddrs = dirtyAccounts.flatten()
	}
	pool.mu.Lock()
	if reset != nil {
		// Reset from the old head to the new, rescheduling any reorged transactions
		pool.reset(reset.oldHead, reset.newHead)

		// Nonces were reset, discard any events that became stale
		for addr := range events {
			events[addr].Forward(pool.pendingNonces.get(addr))
			if events[addr].Len() == 0 {
				delete(events, addr)
			}
		}
		// Reset needs promote for all addresses
		promoteAddrs = make([]common.Address, 0, len(pool.queue))
		for addr := range pool.queue {
			promoteAddrs = append(promoteAddrs, addr)
		}
	}
	// Check for pending transactions for every account that sent new ones
	promoted := pool.promoteExecutables(promoteAddrs)

	// If a new block appeared, validate the pool of pending transactions. This will
	// remove any transaction that has been included in the block or was invalidated
	// because of another transaction (e.g. higher gas price).
	if reset != nil {
		pool.demoteUnexecutables()
		if pool.chain.MinGasPrice() != nil {
			// U2U-specific base fee
			pool.priced.SetBaseFee(pool.chain.MinGasPrice())
		} else {
			// for tests only
			if reset.newHead != nil && pool.chainconfig.IsLondon(new(big.Int).Add(reset.newHead.Number, big.NewInt(1))) {
				pendingBaseFee := calcBaseFee(pool.chainconfig, reset.newHead.EthHeader())
				pool.priced.SetBaseFee(pendingBaseFee)
			}
		}
	}
	// Ensure pool.queue and pool.pending sizes stay within the configured limits.
	pool.truncatePending()
	pool.truncateQueue()

	// Update all accounts to the latest known pending nonce
	for addr, list := range pool.pending {
		highestPending := list.LastElement()
		pool.pendingNonces.set(addr, highestPending.Nonce()+1)
	}
	pool.mu.Unlock()

	// Notify subsystems for newly added transactions
	for _, tx := range promoted {
		addr, _ := types.Sender(pool.signer, tx)
		if _, ok := events[addr]; !ok {
			events[addr] = newTxSortedMap()
		}
		events[addr].Put(tx)
	}
	if len(events) > 0 {
		var txs []*types.Transaction
		for _, set := range events {
			txs = append(txs, set.Flatten()...)
		}
		pool.txFeed.Send(NewTxsNotify{txs})
	}
}

// reset retrieves the current state of the blockchain and ensures the content
// of the transaction pool is valid with regard to the chain state.
func (pool *TxPool) reset(oldHead, newHead *EvmHeader) {
	// update chain config (U2U-specific)
	if newConfig := pool.chain.Config(); newConfig != nil {
		pool.chainconfig = newConfig
	}

	// If we're reorging an old state, reinject all dropped transactions
	var reinject types.Transactions

	if oldHead != nil && oldHead.Hash != newHead.ParentHash {
		// If the reorg is too deep, avoid doing it (will happen during fast sync)
		oldNum := oldHead.Number.Uint64()
		newNum := newHead.Number.Uint64()

		if depth := uint64(math.Abs(float64(oldNum) - float64(newNum))); depth > 64 {
			log.Debug("Skipping deep transaction reorg", "depth", depth)
		} else {
			// Reorg seems shallow enough to pull in all transactions into memory
			var discarded, included types.Transactions
			var (
				rem = pool.chain.GetBlock(oldHead.Hash, oldHead.Number.Uint64())
				add = pool.chain.GetBlock(newHead.Hash, newHead.Number.Uint64())
			)
			if rem == nil {
				// This can happen if a setHead is performed, where we simply discard the old
				// head from the chain.
				// If that is the case, we don't have the lost transactions any more, and
				// there's nothing to add
				if newNum >= oldNum {
					// If we reorged to a same or higher number, then it's not a case of setHead
					log.Warn("Transaction pool reset with missing oldhead",
						"old", oldHead.Hash, "oldnum", oldNum, "new", newHead.Hash, "newnum", newNum)
					return
				}
				// If the reorg ended up on a lower number, it's indicative of setHead being the cause
				log.Debug("Skipping transaction reset caused by setHead",
					"old", oldHead.Hash, "oldnum", oldNum, "new", newHead.Hash, "newnum", newNum)
				// We still need to update the current state s.th. the lost transactions can be readded by the user
			} else {
				for rem.NumberU64() > add.NumberU64() {
					discarded = append(discarded, rem.Transactions...)
					if rem = pool.chain.GetBlock(rem.ParentHash, rem.NumberU64()-1); rem == nil {
						log.Error("Unrooted old chain seen by tx pool", "block", oldHead.Number, "hash", oldHead.Hash)
						return
					}
				}
				for add.NumberU64() > rem.NumberU64() {
					included = append(included, add.Transactions...)
					if add = pool.chain.GetBlock(add.ParentHash, add.NumberU64()-1); add == nil {
						log.Error("Unrooted new chain seen by tx pool", "block", newHead.Number, "hash", newHead.Hash)
						return
					}
				}
				for rem.Hash != add.Hash {
					discarded = append(discarded, rem.Transactions...)
					if rem = pool.chain.GetBlock(rem.ParentHash, rem.NumberU64()-1); rem == nil {
						log.Error("Unrooted old chain seen by tx pool", "block", oldHead.Number, "hash", oldHead.Hash)
						return
					}
					included = append(included, add.Transactions...)
					if add = pool.chain.GetBlock(add.ParentHash, add.NumberU64()-1); add == nil {
						log.Error("Unrooted new chain seen by tx pool", "block", newHead.Number, "hash", newHead.Hash)
						return
					}
				}
				reinject = types.TxDifference(discarded, included)
			}
		}
	}
	// Initialize the internal state to the current head
	if newHead == nil {
		newHead = pool.chain.CurrentBlock().Header() // Special case during testing
	}
	statedb, err := pool.chain.StateAt(newHead.Root)
	if err != nil && pool.currentState == nil {
		log.Debug("Failed to access EVM state", "block", newHead.Number, "root", newHead.Root, "err", err)
		statedb, err = pool.chain.StateAt(common.Hash{})
	}
	if err != nil {
		log.Error("Failed to reset txpool state", "block", newHead.Number, "root", newHead.Root, "err", err)
		return
	}
	pool.currentState = statedb
	pool.pendingNonces = newTxNoncer(statedb)
	pool.currentMaxGas = pool.chain.MaxGasLimit()

	// Inject any transactions discarded due to reorgs
	log.Debug("Reinjecting stale transactions", "count", len(reinject))
	senderCacher.recover(pool.signer, reinject)
	pool.addTxsLocked(reinject, false)

	// Update all fork indicator by next pending block number.
	next := new(big.Int).Add(newHead.Number, big.NewInt(1))
	pool.istanbul = pool.chainconfig.IsIstanbul(next)
	pool.eip2718 = pool.chainconfig.IsBerlin(next)
	pool.eip1559 = pool.chainconfig.IsLondon(next)
	pool.eip712 = pool.chainconfig.IsEIP712(next)
}

// promoteExecutables moves transactions that have become processable from the
// future queue to the set of pending transactions. During this process, all
// invalidated transactions (low nonce, low balance) are deleted.
func (pool *TxPool) promoteExecutables(accounts []common.Address) []*types.Transaction {
	// Track the promoted transactions to broadcast them at once
	var promoted []*types.Transaction

	// Iterate over all accounts and promote any executable transactions
	for _, addr := range accounts {
		list := pool.queue[addr]
		if list == nil {
			continue // Just in case someone calls with a non existing account
		}
		// Drop all transactions that are deemed too old (low nonce)
		forwards := list.Forward(pool.currentState.GetNonce(addr))
		for _, tx := range forwards {
			hash := tx.Hash()
			pool.all.Remove(hash)
		}
		log.Trace("Removed old queued transactions", "count", len(forwards))
		// Drop all transactions that are too costly (low balance or out of gas)
		drops, _ := list.Filter(pool.currentState.GetBalance(addr), pool.currentMaxGas)
		for _, tx := range drops {
			hash := tx.Hash()
			pool.all.Remove(hash)
		}
		log.Trace("Removed unpayable queued transactions", "count", len(drops))
		queuedNofundsMeter.Mark(int64(len(drops)))

		// Gather all executable transactions and promote them
		readies := list.Ready(pool.pendingNonces.get(addr))
		for _, tx := range readies {
			hash := tx.Hash()
			if pool.promoteTx(addr, hash, tx) {
				promoted = append(promoted, tx)
			}
		}
		log.Trace("Promoted queued transactions", "count", len(promoted))
		queuedGauge.Dec(int64(len(readies)))

		// Drop all transactions over the allowed limit
		var caps types.Transactions
		if !pool.locals.contains(addr) {
			caps = list.Cap(int(pool.config.AccountQueue))
			for _, tx := range caps {
				hash := tx.Hash()
				pool.all.Remove(hash)
				log.Trace("Removed cap-exceeding queued transaction", "hash", hash)
			}
			queuedRateLimitMeter.Mark(int64(len(caps)))
		}
		// Mark all the items dropped as removed
		pool.priced.Removed(len(forwards) + len(drops) + len(caps))
		queuedGauge.Dec(int64(len(forwards) + len(drops) + len(caps)))
		if pool.locals.contains(addr) {
			localGauge.Dec(int64(len(forwards) + len(drops) + len(caps)))
		}
		// Delete the entire queue entry if it became empty.
		if list.Empty() {
			delete(pool.queue, addr)
			delete(pool.beats, addr)
		}
	}
	return promoted
}

// truncatePending removes transactions from the pending queue if the pool is above the
// pending limit. The algorithm tries to reduce transaction counts by an approximately
// equal number for all for accounts with many pending transactions.
func (pool *TxPool) truncatePending() {
	pending := uint64(0)
	for _, list := range pool.pending {
		pending += uint64(list.Len())
	}
	if pending <= pool.config.GlobalSlots {
		return
	}

	pendingBeforeCap := pending
	// Assemble a spam order to penalize large transactors first
	spammers := prque.New(nil)
	for addr, list := range pool.pending {
		// Only evict transactions from high rollers
		if !pool.locals.contains(addr) && uint64(list.Len()) > pool.config.AccountSlots {
			spammers.Push(addr, int64(list.Len()))
		}
	}
	// Gradually drop transactions from offenders
	offenders := []common.Address{}
	for pending > pool.config.GlobalSlots && !spammers.Empty() {
		// Retrieve the next offender if not local address
		offender, _ := spammers.Pop()
		offenders = append(offenders, offender.(common.Address))

		// Equalize balances until all the same or below threshold
		if len(offenders) > 1 {
			// Calculate the equalization threshold for all current offenders
			threshold := pool.pending[offender.(common.Address)].Len()

			// Iteratively reduce all offenders until below limit or threshold reached
			for pending > pool.config.GlobalSlots && pool.pending[offenders[len(offenders)-2]].Len() > threshold {
				for i := 0; i < len(offenders)-1; i++ {
					list := pool.pending[offenders[i]]

					caps := list.Cap(list.Len() - 1)
					for _, tx := range caps {
						// Drop the transaction from the global pools too
						hash := tx.Hash()
						pool.all.Remove(hash)

						// Update the account nonce to the dropped transaction
						pool.pendingNonces.setIfLower(offenders[i], tx.Nonce())
						log.Trace("Removed fairness-exceeding pending transaction", "hash", hash)
					}
					pool.priced.Removed(len(caps))
					pendingGauge.Dec(int64(len(caps)))
					if pool.locals.contains(offenders[i]) {
						localGauge.Dec(int64(len(caps)))
					}
					pending--
				}
			}
		}
	}

	// If still above threshold, reduce to limit or min allowance
	if pending > pool.config.GlobalSlots && len(offenders) > 0 {
		for pending > pool.config.GlobalSlots && uint64(pool.pending[offenders[len(offenders)-1]].Len()) > pool.config.AccountSlots {
			for _, addr := range offenders {
				list := pool.pending[addr]

				caps := list.Cap(list.Len() - 1)
				for _, tx := range caps {
					// Drop the transaction from the global pools too
					hash := tx.Hash()
					pool.all.Remove(hash)

					// Update the account nonce to the dropped transaction
					pool.pendingNonces.setIfLower(addr, tx.Nonce())
					log.Trace("Removed fairness-exceeding pending transaction", "hash", hash)
				}
				pool.priced.Removed(len(caps))
				pendingGauge.Dec(int64(len(caps)))
				if pool.locals.contains(addr) {
					localGauge.Dec(int64(len(caps)))
				}
				pending--
			}
		}
	}
	pendingRateLimitMeter.Mark(int64(pendingBeforeCap - pending))
}

// truncateQueue drops the oldes transactions in the queue if the pool is above the global queue limit.
func (pool *TxPool) truncateQueue() {
	queued := uint64(0)
	for _, list := range pool.queue {
		queued += uint64(list.Len())
	}
	if queued <= pool.config.GlobalQueue {
		return
	}

	// Sort all accounts with queued transactions by heartbeat
	addresses := make(addressesByHeartbeat, 0, len(pool.queue))
	for addr := range pool.queue {
		if !pool.locals.contains(addr) { // don't drop locals
			addresses = append(addresses, addressByHeartbeat{addr, pool.beats[addr]})
		}
	}
	sort.Sort(addresses)

	// Drop transactions until the total is below the limit or only locals remain
	for drop := queued - pool.config.GlobalQueue; drop > 0 && len(addresses) > 0; {
		addr := addresses[len(addresses)-1]
		list := pool.queue[addr.address]

		addresses = addresses[:len(addresses)-1]

		// Drop all transactions if they are less than the overflow
		if size := uint64(list.Len()); size <= drop {
			for _, tx := range list.Flatten() {
				pool.removeTx(tx.Hash(), true)
			}
			drop -= size
			queuedRateLimitMeter.Mark(int64(size))
			continue
		}
		// Otherwise drop only last few transactions
		txs := list.Flatten()
		for i := len(txs) - 1; i >= 0 && drop > 0; i-- {
			pool.removeTx(txs[i].Hash(), true)
			drop--
			queuedRateLimitMeter.Mark(1)
		}
	}
}

// demoteUnexecutables removes invalid and processed transactions from the pools
// executable/pending queue and any subsequent transactions that become unexecutable
// are moved back into the future queue.
//
// Note: transactions are not marked as removed in the priced list because re-heaping
// is always explicitly triggered by SetBaseFee and it would be unnecessary and wasteful
// to trigger a re-heap is this function
func (pool *TxPool) demoteUnexecutables() {
	// Iterate over all accounts and demote any non-executable transactions
	for addr, list := range pool.pending {
		nonce := pool.currentState.GetNonce(addr)

		// Drop all transactions that are deemed too old (low nonce)
		olds := list.Forward(nonce)
		for _, tx := range olds {
			hash := tx.Hash()
			pool.all.Remove(hash)
			log.Trace("Removed old pending transaction", "hash", hash)
		}
		// Drop all transactions that are too costly (low balance or out of gas), and queue any invalids back for later
		drops, invalids := list.Filter(pool.currentState.GetBalance(addr), pool.currentMaxGas)
		for _, tx := range drops {
			hash := tx.Hash()
			log.Trace("Removed unpayable pending transaction", "hash", hash)
			pool.all.Remove(hash)
		}
		pendingNofundsMeter.Mark(int64(len(drops)))

		for _, tx := range invalids {
			hash := tx.Hash()
			log.Trace("Demoting pending transaction", "hash", hash)

			// Internal shuffle shouldn't touch the lookup set.
			pool.enqueueTx(hash, tx, false, false)
		}
		pendingGauge.Dec(int64(len(olds) + len(drops) + len(invalids)))
		if pool.locals.contains(addr) {
			localGauge.Dec(int64(len(olds) + len(drops) + len(invalids)))
		} else {
			pool.priced.Removed(len(olds) + len(drops)) // invalids are only moved into queue, keeps in priced
		}
		// If there's a gap in front, alert (should never happen) and postpone all transactions
		if list.Len() > 0 && list.txs.Get(nonce) == nil {
			gapped := list.Cap(0)
			for _, tx := range gapped {
				hash := tx.Hash()
				log.Error("Demoting invalidated transaction", "hash", hash)

				// Internal shuffle shouldn't touch the lookup set.
				pool.enqueueTx(hash, tx, false, false)
			}
			pendingGauge.Dec(int64(len(gapped)))
		}
		// Delete the entire pending entry if it became empty.
		if list.Empty() {
			delete(pool.pending, addr)
		}
	}
}

// addressByHeartbeat is an account address tagged with its last activity timestamp.
type addressByHeartbeat struct {
	address   common.Address
	heartbeat time.Time
}

type addressesByHeartbeat []addressByHeartbeat

func (a addressesByHeartbeat) Len() int           { return len(a) }
func (a addressesByHeartbeat) Less(i, j int) bool { return a[i].heartbeat.Before(a[j].heartbeat) }
func (a addressesByHeartbeat) Swap(i, j int)      { a[i], a[j] = a[j], a[i] }

// accountSet is simply a set of addresses to check for existence, and a signer
// capable of deriving addresses from transactions.
type accountSet struct {
	accounts map[common.Address]struct{}
	signer   types.Signer
	cache    *[]common.Address
}

// newAccountSet creates a new address set with an associated signer for sender
// derivations.
func newAccountSet(signer types.Signer, addrs ...common.Address) *accountSet {
	as := &accountSet{
		accounts: make(map[common.Address]struct{}),
		signer:   signer,
	}
	for _, addr := range addrs {
		as.add(addr)
	}
	return as
}

// contains checks if a given address is contained within the set.
func (as *accountSet) contains(addr common.Address) bool {
	_, exist := as.accounts[addr]
	return exist
}

func (as *accountSet) empty() bool {
	return len(as.accounts) == 0
}

// containsTx checks if the sender of a given tx is within the set. If the sender
// cannot be derived, this method returns false.
func (as *accountSet) containsTx(tx *types.Transaction) bool {
	if addr, err := types.Sender(as.signer, tx); err == nil {
		return as.contains(addr)
	}
	return false
}

// add inserts a new address into the set to track.
func (as *accountSet) add(addr common.Address) {
	as.accounts[addr] = struct{}{}
	as.cache = nil
}

// addTx adds the sender of tx into the set.
func (as *accountSet) addTx(tx *types.Transaction) {
	if addr, err := types.Sender(as.signer, tx); err == nil {
		as.add(addr)
	}
}

// flatten returns the list of addresses within this set, also caching it for later
// reuse. The returned slice should not be changed!
func (as *accountSet) flatten() []common.Address {
	if as.cache == nil {
		accounts := make([]common.Address, 0, len(as.accounts))
		for account := range as.accounts {
			accounts = append(accounts, account)
		}
		as.cache = &accounts
	}
	return *as.cache
}

// merge adds all addresses from the 'other' set into 'as'.
func (as *accountSet) merge(other *accountSet) {
	for addr := range other.accounts {
		as.accounts[addr] = struct{}{}
	}
	as.cache = nil
}

// txLookup is used internally by TxPool to track transactions while allowing
// lookup without mutex contention.
//
// Note, although this type is properly protected against concurrent access, it
// is **not** a type that should ever be mutated or even exposed outside of the
// transaction pool, since its internal state is tightly coupled with the pools
// internal mechanisms. The sole purpose of the type is to permit out-of-bound
// peeking into the pool in TxPool.Get without having to acquire the widely scoped
// TxPool.mu mutex.
//
// This lookup set combines the notion of "local transactions", which is useful
// to build upper-level structure.
type txLookup struct {
	slots   int
	lock    sync.RWMutex
	locals  map[common.Hash]*types.Transaction
	remotes map[common.Hash]*types.Transaction
}

// newTxLookup returns a new txLookup structure.
func newTxLookup() *txLookup {
	return &txLookup{
		locals:  make(map[common.Hash]*types.Transaction),
		remotes: make(map[common.Hash]*types.Transaction),
	}
}

func (t *txLookup) SampleHashes(max int) []common.Hash {
	t.lock.RLock()
	defer t.lock.RUnlock()
	res := make([]common.Hash, 0, max)
	skip := 0
	if len(t.locals)+len(t.remotes) > max {
		skip = rand.Intn(len(t.locals) + len(t.remotes) - max)
	}
	forEach := func(key common.Hash) bool {
		if len(res) >= max {
			return false
		}
		if skip > 0 {
			skip--
			return true
		}
		res = append(res, key)
		return true
	}
	for key := range t.locals {
		if !forEach(key) {
			break
		}
	}
	for key := range t.remotes {
		if !forEach(key) {
			break
		}
	}
	return res
}

// Range calls f on each key and value present in the map. The callback passed
// should return the indicator whether the iteration needs to be continued.
// Callers need to specify which set (or both) to be iterated.
func (t *txLookup) Range(f func(hash common.Hash, tx *types.Transaction, local bool) bool, local bool, remote bool) {
	t.lock.RLock()
	defer t.lock.RUnlock()

	if local {
		for key, value := range t.locals {
			if !f(key, value, true) {
				return
			}
		}
	}
	if remote {
		for key, value := range t.remotes {
			if !f(key, value, false) {
				return
			}
		}
	}
}

// Get returns a transaction if it exists in the lookup, or nil if not found.
func (t *txLookup) Get(hash common.Hash) *types.Transaction {
	t.lock.RLock()
	defer t.lock.RUnlock()

	if tx := t.locals[hash]; tx != nil {
		return tx
	}
	return t.remotes[hash]
}

// OnlyNotExisting filters hashes of unknown txs from a provided slice of tx hashes.
func (t *txLookup) OnlyNotExisting(hashes []common.Hash) []common.Hash {
	t.lock.RLock()
	defer t.lock.RUnlock()
	notExisting := make([]common.Hash, 0, len(hashes))
	for _, txid := range hashes {
		if t.locals[txid] == nil && t.remotes[txid] == nil {
			notExisting = append(notExisting, txid)
		}
	}
	return notExisting
}

// GetLocal returns a transaction if it exists in the lookup, or nil if not found.
func (t *txLookup) GetLocal(hash common.Hash) *types.Transaction {
	t.lock.RLock()
	defer t.lock.RUnlock()

	return t.locals[hash]
}

// GetRemote returns a transaction if it exists in the lookup, or nil if not found.
func (t *txLookup) GetRemote(hash common.Hash) *types.Transaction {
	t.lock.RLock()
	defer t.lock.RUnlock()

	return t.remotes[hash]
}

// Count returns the current number of transactions in the lookup.
func (t *txLookup) Count() int {
	t.lock.RLock()
	defer t.lock.RUnlock()

	return len(t.locals) + len(t.remotes)
}

// LocalCount returns the current number of local transactions in the lookup.
func (t *txLookup) LocalCount() int {
	t.lock.RLock()
	defer t.lock.RUnlock()

	return len(t.locals)
}

// RemoteCount returns the current number of remote transactions in the lookup.
func (t *txLookup) RemoteCount() int {
	t.lock.RLock()
	defer t.lock.RUnlock()

	return len(t.remotes)
}

// Slots returns the current number of slots used in the lookup.
func (t *txLookup) Slots() int {
	t.lock.RLock()
	defer t.lock.RUnlock()

	return t.slots
}

// Add adds a transaction to the lookup.
func (t *txLookup) Add(tx *types.Transaction, local bool) {
	t.lock.Lock()
	defer t.lock.Unlock()

	t.slots += numSlots(tx)
	slotsGauge.Update(int64(t.slots))

	if local {
		t.locals[tx.Hash()] = tx
	} else {
		t.remotes[tx.Hash()] = tx
	}
}

// Remove removes a transaction from the lookup.
func (t *txLookup) Remove(hash common.Hash) {
	t.lock.Lock()
	defer t.lock.Unlock()

	tx, ok := t.locals[hash]
	if !ok {
		tx, ok = t.remotes[hash]
	}
	if !ok {
		log.Error("No transaction found to be deleted", "hash", hash)
		return
	}
	t.slots -= numSlots(tx)
	slotsGauge.Update(int64(t.slots))

	delete(t.locals, hash)
	delete(t.remotes, hash)
}

// RemoteToLocals migrates the transactions belongs to the given locals to locals
// set. The assumption is held the locals set is thread-safe to be used.
func (t *txLookup) RemoteToLocals(locals *accountSet) int {
	t.lock.Lock()
	defer t.lock.Unlock()

	var migrated int
	for hash, tx := range t.remotes {
		if locals.containsTx(tx) {
			t.locals[hash] = tx
			delete(t.remotes, hash)
			migrated += 1
		}
	}
	return migrated
}

// RemotesBelowTip finds all remote transactions below the given gas price threshold.
func (t *txLookup) RemotesBelowTip(threshold *big.Int) types.Transactions {
	found := make(types.Transactions, 0, 128)
	t.Range(func(hash common.Hash, tx *types.Transaction, local bool) bool {
		if tx.GasTipCapIntCmp(threshold) < 0 {
			found = append(found, tx)
		}
		return true
	}, false, true) // Only iterate remotes
	return found
}

// numSlots calculates the number of slots needed for a single transaction.
func numSlots(tx *types.Transaction) int {
	return int((tx.Size() + txSlotSize - 1) / txSlotSize)
}<|MERGE_RESOLUTION|>--- conflicted
+++ resolved
@@ -655,13 +655,8 @@
 	if tx.Gas() < intrGas {
 		return ErrIntrinsicGas
 	}
-<<<<<<< HEAD
-	if tx.Type() == types.EIP712TxType && (tx.PaymasterParams() == nil || tx.PaymasterParams().Paymaster == nil) {
-=======
 	// Check for invalid paymaster params at tx level
-	if tx.Type() == types.EIP712TxType && (tx.PaymasterParams() == nil ||
-		tx.PaymasterParams().Paymaster == nil || tx.PaymasterParams().PaymasterInput == nil) {
->>>>>>> e5313d7a
+	if tx.Type() == types.EIP712TxType && (tx.PaymasterParams() == nil || tx.PaymasterParams().Paymaster == nil || tx.PaymasterParams().PaymasterInput == nil) {
 		return ErrInvalidPaymasterParams
 	}
 	return nil
